#![allow(dead_code)]
#![cfg_attr(feature = "cargo-clippy", allow(clippy))]

use std::error::Error;
use std::{fmt, hash};
use std::sync::Arc;

use http;
use h2;

use convert::*;
use ctx;
use telemetry::{event, Event};

// re-export proxy here since we dont care about the other dirs
pub use self::proxy::*;

pub mod proxy {
    // this is the struct expected by protoc, so make imports happy
    pub mod common {
        include!(concat!(env!("OUT_DIR"), "/conduit.common.rs"));
    }

    pub mod destination {
        include!(concat!(env!("OUT_DIR"), "/conduit.proxy.destination.rs"));
    }

    pub mod tap {
        include!(concat!(env!("OUT_DIR"), "/conduit.proxy.tap.rs"));
    }

    pub mod telemetry {
        include!(concat!(env!("OUT_DIR"), "/conduit.proxy.telemetry.rs"));
    }
}

#[derive(Debug, Clone)]
// TODO: do we want to carry the string if there is one?
pub struct InvalidMethod;

impl fmt::Display for InvalidMethod {
    fn fmt(&self, f: &mut fmt::Formatter) -> fmt::Result {
        write!(f, "invalid http method")
    }
}

impl Error for InvalidMethod {
    #[inline]
    fn description(&self) -> &str {
        "invalid http method"
    }
}

#[derive(Debug, Clone)]
pub struct InvalidScheme;

impl fmt::Display for InvalidScheme {
    fn fmt(&self, f: &mut fmt::Formatter) -> fmt::Result {
        write!(f, "invalid http scheme")
    }
}

impl Error for InvalidScheme {
    #[inline]
    fn description(&self) -> &str {
        "invalid http scheme"
    }
}

#[derive(Debug, Clone)]
pub struct UnknownEvent;

impl fmt::Display for UnknownEvent {
    fn fmt(&self, f: &mut fmt::Formatter) -> fmt::Result {
        write!(f, "unknown tap event")
    }
}

impl Error for UnknownEvent {
    #[inline]
    fn description(&self) -> &str {
        "unknown tap event"
    }
}

impl event::StreamResponseEnd {
    fn to_tap_event(&self, ctx: &Arc<ctx::http::Request>) -> common::TapEvent {
        use self::common::{tap_event, Eos};

        let eos = self.grpc_status
            .map(Eos::from_grpc_status)
            ;

        let end = tap_event::http::ResponseEnd {
            id: Some(tap_event::http::StreamId {
                base: 0, // TODO FIXME
                stream: ctx.id as u64,
            }),
            since_request_init: Some(pb_duration(&self.since_request_open)),
            since_response_init: Some(pb_duration(&self.since_response_open)),
            response_bytes: self.bytes_sent,
            eos,
        };

        common::TapEvent {
            source: Some((&ctx.server.remote).into()),
            target: Some((&ctx.client.remote).into()),
            event: Some(tap_event::Event::Http(tap_event::Http {
                event: Some(tap_event::http::Event::ResponseEnd(end)),
            })),
        }
    }
}

impl event::StreamResponseFail {
    fn to_tap_event(&self, ctx: &Arc<ctx::http::Request>) -> common::TapEvent {
        use self::common::tap_event;

        let end = tap_event::http::ResponseEnd {
            id: Some(tap_event::http::StreamId {
                base: 0, // TODO FIXME
                stream: ctx.id as u64,
            }),
            since_request_init: Some(pb_duration(&self.since_request_open)),
            since_response_init: Some(pb_duration(&self.since_response_open)),
            response_bytes: self.bytes_sent,
            eos: Some(self.error.into()),
        };

        common::TapEvent {
            source: Some((&ctx.server.remote).into()),
            target: Some((&ctx.client.remote).into()),
            event: Some(tap_event::Event::Http(tap_event::Http {
                event: Some(tap_event::http::Event::ResponseEnd(end)),
            })),
        }
    }
}

impl event::StreamRequestFail {
    fn to_tap_event(&self, ctx: &Arc<ctx::http::Request>) -> common::TapEvent {
        use self::common::tap_event;

        let end = tap_event::http::ResponseEnd {
            id: Some(tap_event::http::StreamId {
                base: 0, // TODO FIXME
                stream: ctx.id as u64,
            }),
            since_request_init: Some(pb_duration(&self.since_request_open)),
            since_response_init: None,
            response_bytes: 0,
            eos: Some(self.error.into()),
        };

        common::TapEvent {
            source: Some((&ctx.server.remote).into()),
            target: Some((&ctx.client.remote).into()),
            event: Some(tap_event::Event::Http(tap_event::Http {
                event: Some(tap_event::http::Event::ResponseEnd(end)),
            })),
        }
    }
}

impl<'a> TryFrom<&'a Event> for common::TapEvent {
    type Err = UnknownEvent;
    fn try_from(ev: &'a Event) -> Result<Self, Self::Err> {
        use self::common::tap_event;

        let tap_ev = match *ev {
            Event::StreamRequestOpen(ref ctx) => {
                let init = tap_event::http::RequestInit {
                    id: Some(tap_event::http::StreamId {
                        base: 0,
                        // TODO FIXME
                        stream: ctx.id as u64,
                    }),
                    method: Some((&ctx.method).into()),
<<<<<<< HEAD
                    scheme: ctx.uri.scheme_part().map(common::Scheme::from),
=======
                    scheme: ctx.uri.scheme_part().map(|s| s.as_str().into()),
>>>>>>> 7399df83
                    authority: ctx.uri
                        .authority_part()
                        .map(|a| a.as_str())
                        .unwrap_or_default()
                        .into(),
                    path: ctx.uri.path().into(),
                };

                common::TapEvent {
                    source: Some((&ctx.server.remote).into()),
                    target: Some((&ctx.client.remote).into()),
                    event: Some(tap_event::Event::Http(tap_event::Http {
                        event: Some(tap_event::http::Event::RequestInit(init)),
                    })),
                }
            }

            Event::StreamResponseOpen(ref ctx, ref rsp) => {
                let init = tap_event::http::ResponseInit {
                    id: Some(tap_event::http::StreamId {
                        base: 0,
                        // TODO FIXME
                        stream: ctx.request.id as u64,
                    }),
                    since_request_init: Some(pb_duration(&rsp.since_request_open)),
                    http_status: u32::from(ctx.status.as_u16()),
                };

                common::TapEvent {
                    source: Some((&ctx.request.server.remote).into()),
                    target: Some((&ctx.request.client.remote).into()),
                    event: Some(tap_event::Event::Http(tap_event::Http {
                        event: Some(tap_event::http::Event::ResponseInit(init)),
                    })),
                }
            }

            Event::StreamRequestFail(ref ctx, ref fail) => {
                fail.to_tap_event(&ctx)
            }

            Event::StreamResponseEnd(ref ctx, ref end) => {
                end.to_tap_event(&ctx.request)
            }

            Event::StreamResponseFail(ref ctx, ref fail) => {
                fail.to_tap_event(&ctx.request)
            }

            _ => return Err(UnknownEvent),
        };

        Ok(tap_ev)
    }
}

impl<'a> TryFrom<&'a common::http_method::Type> for http::Method {
    type Err = InvalidMethod;
    fn try_from(m: &'a common::http_method::Type) -> Result<Self, Self::Err> {
        use self::common::http_method::*;
        use http::HttpTryFrom;

        match *m {
            Type::Registered(reg) => if reg == Registered::Get.into() {
                Ok(http::Method::GET)
            } else if reg == Registered::Post.into() {
                Ok(http::Method::POST)
            } else if reg == Registered::Put.into() {
                Ok(http::Method::PUT)
            } else if reg == Registered::Delete.into() {
                Ok(http::Method::DELETE)
            } else if reg == Registered::Patch.into() {
                Ok(http::Method::PATCH)
            } else if reg == Registered::Options.into() {
                Ok(http::Method::OPTIONS)
            } else if reg == Registered::Connect.into() {
                Ok(http::Method::CONNECT)
            } else if reg == Registered::Head.into() {
                Ok(http::Method::HEAD)
            } else if reg == Registered::Trace.into() {
                Ok(http::Method::TRACE)
            } else {
                Err(InvalidMethod)
            },
            Type::Unregistered(ref m) => {
                HttpTryFrom::try_from(m.as_str()).map_err(|_| InvalidMethod)
            }
        }
    }
}

impl<'a> TryInto<String> for &'a common::scheme::Type {
    type Err = InvalidScheme;
    fn try_into(self) -> Result<String, Self::Err> {
        use self::common::scheme::*;

        match *self {
            Type::Registered(reg) => if reg == Registered::Http.into() {
                Ok("http".into())
            } else if reg == Registered::Https.into() {
                Ok("https".into())
            } else {
                Err(InvalidScheme)
            },
            Type::Unregistered(ref s) => Ok(s.clone()),
        }
    }
}

impl<'a> From<&'a http::Method> for common::http_method::Type {
    fn from(m: &'a http::Method) -> Self {
        use self::common::http_method::*;

        match *m {
            http::Method::GET => Type::Registered(Registered::Get.into()),
            http::Method::POST => Type::Registered(Registered::Post.into()),
            http::Method::PUT => Type::Registered(Registered::Put.into()),
            http::Method::DELETE => Type::Registered(Registered::Delete.into()),
            http::Method::HEAD => Type::Registered(Registered::Head.into()),
            http::Method::OPTIONS => Type::Registered(Registered::Options.into()),
            http::Method::CONNECT => Type::Registered(Registered::Connect.into()),
            http::Method::TRACE => Type::Registered(Registered::Trace.into()),
            ref method => Type::Unregistered(method.as_str().into()),
        }
    }
}

impl<'a> From<&'a http::Method> for common::HttpMethod {
    fn from(m: &'a http::Method) -> Self {
        common::HttpMethod {
            type_: Some(m.into()),
        }
    }
}

impl<'a> From<&'a http::uri::Scheme> for common::Scheme {
    fn from(scheme: &'a http::uri::Scheme) -> Self {
        scheme.as_ref().into()
    }
}

impl<'a> From<&'a str> for common::scheme::Type {
    fn from(s: &'a str) -> Self {
        use self::common::scheme::*;

        match s {
            "http" => Type::Registered(Registered::Http.into()),
            "https" => Type::Registered(Registered::Https.into()),
            s => Type::Unregistered(s.into()),
        }
    }
}

impl<'a> From<&'a str> for common::Scheme {
    fn from(s: &'a str) -> Self {
        common::Scheme {
            type_: Some(s.into()),
        }
    }
}

// ===== impl common::Eos =====

impl From<h2::Reason> for common::Eos {
    fn from(reason: h2::Reason) -> Self {
        let end = common::eos::End::ResetErrorCode(reason.into());
        common::Eos { end: Some(end) }
    }
}

impl common::Eos {
    fn from_grpc_status(code: u32) -> Self {
        let end = common::eos::End::GrpcStatusCode(code);
        common::Eos { end: Some(end) }
    }
}

// ===== impl common::IpAddress =====

impl<T> From<T> for common::IpAddress
where
    common::ip_address::Ip: From<T>,
{
    #[inline]
    fn from(ip: T) -> Self {
        Self {
            ip: Some(ip.into()),
        }
    }
}

impl From<::std::net::IpAddr> for common::IpAddress {
    fn from(ip: ::std::net::IpAddr) -> Self {
        match ip {
            ::std::net::IpAddr::V4(v4) => Self {
                ip: Some(v4.into()),
            },
            ::std::net::IpAddr::V6(v6) => Self {
                ip: Some(v6.into()),
            },
        }
    }
}


// ===== impl common::IPv6 =====

impl From<[u8; 16]> for common::IPv6 {
    fn from(octets: [u8; 16]) -> Self {
        let first = (u64::from(octets[0]) << 56) + (u64::from(octets[1]) << 48)
            + (u64::from(octets[2]) << 40) + (u64::from(octets[3]) << 32)
            + (u64::from(octets[4]) << 24) + (u64::from(octets[5]) << 16)
            + (u64::from(octets[6]) << 8) + u64::from(octets[7]);
        let last = (u64::from(octets[8]) << 56) + (u64::from(octets[9]) << 48)
            + (u64::from(octets[10]) << 40) + (u64::from(octets[11]) << 32)
            + (u64::from(octets[12]) << 24) + (u64::from(octets[13]) << 16)
            + (u64::from(octets[14]) << 8) + u64::from(octets[15]);
        Self {
            first,
            last,
        }
    }
}

impl From<::std::net::Ipv6Addr> for common::IPv6 {
    #[inline]
    fn from(v6: ::std::net::Ipv6Addr) -> Self {
        Self::from(v6.octets())
    }
}

impl<'a> From<&'a common::IPv6> for ::std::net::Ipv6Addr {
    fn from(ip: &'a common::IPv6) -> ::std::net::Ipv6Addr {
        ::std::net::Ipv6Addr::new(
            (ip.first >> 48) as u16,
            (ip.first >> 32) as u16,
            (ip.first >> 16) as u16,
            (ip.first) as u16,
            (ip.last >> 48) as u16,
            (ip.last >> 32) as u16,
            (ip.last >> 16) as u16,
            (ip.last) as u16,
        )
    }
}

// ===== impl common::ip_address::Ip =====

impl From<[u8; 4]> for common::ip_address::Ip {
    fn from(octets: [u8; 4]) -> Self {
        common::ip_address::Ip::Ipv4(
            u32::from(octets[0]) << 24 | u32::from(octets[1]) << 16 | u32::from(octets[2]) << 8
                | u32::from(octets[3]),
        )
    }
}

impl From<::std::net::Ipv4Addr> for common::ip_address::Ip {
    #[inline]
    fn from(v4: ::std::net::Ipv4Addr) -> Self {
        Self::from(v4.octets())
    }
}

impl<T> From<T> for common::ip_address::Ip
where
    common::IPv6: From<T>,
{
    #[inline]
    fn from(t: T) -> Self {
        common::ip_address::Ip::Ipv6(common::IPv6::from(t))
    }
}


impl<'a> From<&'a ::std::net::SocketAddr> for common::TcpAddress {
    fn from(sa: &::std::net::SocketAddr) -> common::TcpAddress {
        common::TcpAddress {
            ip: Some(sa.ip().into()),
            port: u32::from(sa.port()),
        }
    }
}

impl hash::Hash for common::Protocol {
    // it's necessary to implement Hash for Protocol as it's a field on
    // ctx::Transport, which derives Hash.
    fn hash<H: hash::Hasher>(&self, state: &mut H) {
        (*self as i32).hash(state)
    }
}

fn pb_duration(d: &::std::time::Duration) -> ::prost_types::Duration {
    let seconds = if d.as_secs() > ::std::i64::MAX as u64 {
        ::std::i64::MAX
    } else {
        d.as_secs() as i64
    };

    let nanos = if d.subsec_nanos() > ::std::i32::MAX as u32 {
        ::std::i32::MAX
    } else {
        d.subsec_nanos() as i32
    };

    ::prost_types::Duration {
        seconds,
        nanos,
    }
}<|MERGE_RESOLUTION|>--- conflicted
+++ resolved
@@ -176,11 +176,7 @@
                         stream: ctx.id as u64,
                     }),
                     method: Some((&ctx.method).into()),
-<<<<<<< HEAD
                     scheme: ctx.uri.scheme_part().map(common::Scheme::from),
-=======
-                    scheme: ctx.uri.scheme_part().map(|s| s.as_str().into()),
->>>>>>> 7399df83
                     authority: ctx.uri
                         .authority_part()
                         .map(|a| a.as_str())
